import axios from 'axios'
import { logger } from '../utils/logger.js'

interface ConversationEntry {
  role: 'user' | 'assistant';
  content: string;
  ttsContent?: string;
  timestamp: number;
}

export interface PerplexityQuery {
  query: string
  mode: 'basic' | 'reasoning' | 'research'
  context?: string[]
  sessionId?: string
  progressCallback?: (update: ProgressUpdate) => void
}

export interface ProgressUpdate {
  type: 'thinking' | 'researching' | 'searching' | 'analyzing' | 'synthesizing' | 'complete'
  message: string
  progress: number // 0-100
  sources?: string[]
  reasoning?: string
  metadata?: any
}

export interface PerplexityResponse {
  id: string
  model: string
  content: string
  fullContent?: string
<<<<<<< HEAD
  thinkingProcess?: string
=======
  finalPreview?: string
>>>>>>> c1a7663f
  citations?: Citation[]
  reasoning?: ReasoningStep[]
  sources?: Source[]
  metadata: {
    tokensUsed: number
    responseTime: number
    confidence?: number
    isThinking?: boolean
    isResearching?: boolean
    isStreaming?: boolean
    progressUpdates?: ProgressUpdate[]
    ttsMessage?: string
  }
}

export interface Citation {
  id: string
  url: string
  title: string
  snippet: string
  publishedDate?: string
  domain: string
}

export interface ReasoningStep {
  step: number
  content: string
  confidence: number
  sources: string[]
  timestamp?: number
}

export interface Source {
  id: string
  url: string
  title: string
  snippet: string
  relevanceScore: number
  publishedDate?: string
}

interface QueryContext {
  service?: string;
  isMondayActivation?: boolean;
  isInActiveConversation?: boolean;
  sessionInConversation?: boolean;
}

// Define ContextCleaner class locally to avoid import issues
class ContextCleaner {
  // Remove voice recognition artifacts and clean messages
  static cleanMessage(message: string): string {
    // Remove common artifacts
    const artifacts = [
      /^s for you to explore$/i,
      /^okay$/i,
      /^mm-hmm$/i,
      /^uh$/i,
      /^\w{1,2}$/i, // Single or double character fragments
      /^thanks for sharing your curiosity/i, // Monday's own phrases being picked up
      /^i've gathered more details/i,
      /^that's a great topic/i,
    ];
    
    for (const artifact of artifacts) {
      if (artifact.test(message.trim())) {
        return ''; // Return empty to be filtered out
      }
    }
    
    // Clean up truncated sentences
    if (message.endsWith('...') || message.endsWith('…')) {
      // This is fine, keep it
    } else if (message.length < 10 && !message.endsWith('.') && !message.endsWith('?') && !message.endsWith('!')) {
      // Likely a fragment
      return '';
    }
    
    return message.trim();
  }
  
  static validateAndCleanContext(entries: ConversationEntry[]): Array<{role: 'user' | 'assistant', content: string}> {
    const cleaned: Array<{role: 'user' | 'assistant', content: string}> = [];
    
    for (const entry of entries) {
      const cleanContent = this.cleanMessage(entry.content);
      
      // Skip empty or invalid messages
      if (!cleanContent || cleanContent.length < 3) {
        continue;
      }
      
      cleaned.push({
        role: entry.role,
        content: cleanContent
      });
    }
    
    return cleaned;
  }
  
  // Convert old string format to new format for backward compatibility
  static convertLegacyContext(legacyContext: string[]): ConversationEntry[] {
    const entries: ConversationEntry[] = [];
    
    for (const ctx of legacyContext) {
      if (ctx.startsWith('User: ')) {
        entries.push({
          role: 'user',
          content: ctx.replace('User: ', ''),
          timestamp: Date.now()
        });
      } else if (ctx.startsWith('Monday: ')) {
        entries.push({
          role: 'assistant',
          content: ctx.replace('Monday: ', ''),
          timestamp: Date.now()
        });
      }
    }
    
    return entries;
  }
}

class PerplexityService {
  private apiKey: string
  private readonly baseUrl: string = 'https://api.perplexity.ai'
  private conversationHistory: string[] = []
  private lastRequestTime: number = 0
  private requestCount: number = 0
  private readonly MIN_REQUEST_INTERVAL = 2000 // 2 seconds between requests
  private readonly MAX_REQUESTS_PER_MINUTE = 20 // Limit to 20 requests per minute
  private requestTimes: number[] = []
  private systemPrompt = `You are Monday, an advanced AI learning companion for VR education, powered by Perplexity Sonar.

Core Identity:
- Intelligent, curious, and passionate about learning
- Speak conversationally and encouragingly 
- Keep responses clear and TTS-friendly (avoid excessive symbols)
- Show genuine interest in helping users learn

Your Role:
- Guide users through immersive learning experiences
- Provide clear, educational responses with context
- Encourage deeper exploration of topics
- Mention when topics might benefit from reasoning or research modes

Response Guidelines:
- Keep responses conversational (2-4 sentences for basic queries)
- Use natural speech patterns suitable for voice synthesis
- Always end with engagement (questions, suggestions, or offers to explore more)
- Keep responses concise and complete - avoid getting cut off`
  
  constructor() {
    this.apiKey = process.env.PERPLEXITY_API_KEY || ''
    if (!this.apiKey) {
      throw new Error('PERPLEXITY_API_KEY environment variable is not set')
    }
    console.log('[DEBUG] API Key length:', this.apiKey.length)
    console.log('[DEBUG] API Key first 10 chars:', this.apiKey.substring(0, 10))
    console.log('[DEBUG] Base URL:', this.baseUrl)
  }

  private async makeRequest(endpoint: string, data: any): Promise<any> {
    // RATE LIMITING: Check if we're making too many requests
    const now = Date.now()
    
    // Remove requests older than 1 minute
    this.requestTimes = this.requestTimes.filter(time => now - time < 60000)
    
    // Check if we've exceeded the rate limit
    if (this.requestTimes.length >= this.MAX_REQUESTS_PER_MINUTE) {
      const oldestRequest = Math.min(...this.requestTimes)
      const waitTime = 60000 - (now - oldestRequest)
      console.warn(`[RATE LIMIT] Too many requests. Waiting ${waitTime}ms before next request.`)
      await new Promise(resolve => setTimeout(resolve, waitTime))
    }
    
    // Check minimum interval between requests
    const timeSinceLastRequest = now - this.lastRequestTime
    if (timeSinceLastRequest < this.MIN_REQUEST_INTERVAL) {
      const waitTime = this.MIN_REQUEST_INTERVAL - timeSinceLastRequest
      console.log(`[RATE LIMIT] Waiting ${waitTime}ms to maintain minimum interval.`)
      await new Promise(resolve => setTimeout(resolve, waitTime))
    }
    
    // Record this request
    this.requestTimes.push(Date.now())
    this.lastRequestTime = Date.now()
    this.requestCount++
    
    console.log(`[RATE LIMIT] Request #${this.requestCount}, ${this.requestTimes.length} requests in last minute`)
    
    const startTime = Date.now()
    
    // Ensure endpoint starts with /
    const cleanEndpoint = endpoint.startsWith('/') ? endpoint : `/${endpoint}`
    const fullUrl = `${this.baseUrl}${cleanEndpoint}`
    
    try {
      // Log the request details for debugging
      console.log('[DEBUG] Making request to Perplexity API:', {
        baseUrl: this.baseUrl,
        endpoint: cleanEndpoint,
        fullUrl: fullUrl,
        apiKey: this.apiKey.substring(0, 10) + '...',
        dataKeys: Object.keys(data)
      })

      const response = await axios({
        method: 'post',
        url: fullUrl,
        data: data,
        headers: {
          'Content-Type': 'application/json',
          'Authorization': `Bearer ${this.apiKey.trim()}`,
          'Accept': 'application/json'
        },
        timeout: 60000 // Increased timeout for streaming
      })
      
      const responseTime = Date.now() - startTime
      
      // Log the complete response for debugging
      console.log('[DEBUG] Perplexity API response:', {
        status: response.status,
        hasData: !!response.data,
        dataKeys: response.data ? Object.keys(response.data) : []
      })
      
      logger.info('Perplexity API request completed', {
        endpoint: cleanEndpoint,
        responseTime: `${responseTime}ms`,
        statusCode: response.status
      })
      
      return response.data
    } catch (error: any) {
      const responseTime = Date.now() - startTime
      console.error('[DEBUG] Perplexity API request failed:', {
        fullUrl: fullUrl,
        error: error.message,
        status: error.response?.status,
        hostname: error.hostname,
        code: error.code
      })
      
      logger.error('Perplexity API request failed', {
        endpoint: cleanEndpoint,
        responseTime: `${responseTime}ms`,
        error: error.message,
        status: error.response?.status,
        responseData: error.response?.data ? JSON.stringify(error.response.data) : 'No response data'
      })
      throw error
    }
  }

  private async makeStreamingRequest(endpoint: string, data: any, progressCallback?: (update: ProgressUpdate) => void): Promise<any> {
    const startTime = Date.now()
    const cleanEndpoint = endpoint.startsWith('/') ? endpoint : `/${endpoint}`
    const fullUrl = `${this.baseUrl}${cleanEndpoint}`
    
    try {
      console.log('[DEBUG] Making streaming request to Perplexity API:', {
        fullUrl: fullUrl,
        model: data.model,
        streaming: data.stream,
        maxTokens: data.max_tokens
      })

      const response = await fetch(fullUrl, {
        method: 'POST',
        headers: {
          'Content-Type': 'application/json',
          'Authorization': `Bearer ${this.apiKey.trim()}`,
          'Accept': 'text/event-stream'
        },
        body: JSON.stringify(data)
      })

      if (!response.ok) {
        const errorText = await response.text()
        console.error('[DEBUG] Streaming request failed:', {
          status: response.status,
          statusText: response.statusText,
          errorText: errorText
        })
        throw new Error(`HTTP ${response.status}: ${response.statusText} - ${errorText}`)
      }

      if (!response.body) {
        throw new Error('No response body for streaming')
      }

      const reader = response.body.getReader()
      const decoder = new TextDecoder()
      let fullContent = ''
      let buffer = ''
      let progressCount = 0
      let lastProgressUpdate = 0
      let isComplete = false

      try {
        while (true) {
          const { done, value } = await reader.read()
          
          if (done) {
            console.log('[DEBUG] Streaming completed, final content length:', fullContent.length)
            break
          }

          buffer += decoder.decode(value, { stream: true })
          const lines = buffer.split('\n')
          buffer = lines.pop() || '' // Keep incomplete line in buffer

          for (const line of lines) {
            if (line.trim() === '') continue
            if (line.startsWith('data: ')) {
              const sseData = line.slice(6)
              if (sseData === '[DONE]') {
                console.log('[DEBUG] Received [DONE] signal, content length:', fullContent.length)
                isComplete = true
                continue
              }

              try {
                const parsed = JSON.parse(sseData)
                const delta = parsed.choices?.[0]?.delta?.content
                
                if (delta) {
                  fullContent += delta
                  progressCount++

                  // IMPROVED progress updates - send every 3 chunks AND at least 800ms apart
                  const now = Date.now()
                  if (progressCallback && progressCount % 3 === 0 && (now - lastProgressUpdate) >= 800) {
                    const progress = Math.min(85, Math.floor(progressCount * 2)) // Moderate progress, cap at 85%
                    
                    let updateType: ProgressUpdate['type'] = 'thinking'
                    let message = 'Processing your request...'
                    
                    if (data.model?.includes('reasoning')) {
                      updateType = 'thinking'
                      message = 'Working through the reasoning process...'
                    } else if (data.model?.includes('research')) {
                      updateType = 'researching'
                      message = 'Gathering information from multiple sources...'
                    }

                    console.log(`[DEBUG] Sending progress update: ${progress}% (chunk ${progressCount}, content: ${fullContent.length} chars)`)
                    progressCallback({
                      type: updateType,
                      message: message,
                      progress: progress,
                      reasoning: fullContent // Send full content for real-time display
                    })
                    
                    lastProgressUpdate = now
                  }
                }
              } catch (parseError) {
                console.warn('Failed to parse streaming chunk:', parseError)
              }
            }
          }
        }
      } finally {
        reader.releaseLock()
      }

      // Ensure we have complete content
      console.log('[DEBUG] Final content check:', {
        contentLength: fullContent.length,
        isComplete: isComplete,
        lastChars: fullContent.slice(-50)
      })

      // Send completion update with full content
      if (progressCallback) {
        console.log('[DEBUG] Sending completion update with full content')
        progressCallback({
          type: 'complete',
          message: 'Analysis complete!',
          progress: 100,
          reasoning: fullContent
        })
      }

      const responseTime = Date.now() - startTime
      console.log('[DEBUG] Streaming request completed:', {
        responseTime: `${responseTime}ms`,
        contentLength: fullContent.length,
        totalChunks: progressCount,
        isComplete: isComplete
      })

      // Return in expected format
      return {
        id: `streaming_${Date.now()}`,
        model: data.model,
        choices: [{
          message: {
            content: fullContent
          }
        }],
        usage: {
          total_tokens: Math.ceil(fullContent.length / 4) // Rough estimate
        }
      }

    } catch (error: any) {
      const responseTime = Date.now() - startTime
      console.error('[DEBUG] Streaming request failed:', {
        fullUrl: fullUrl,
        error: error.message,
        responseTime: `${responseTime}ms`
      })
      throw error
    }
  }

  public async basicQuery(query: string, context: QueryContext): Promise<PerplexityResponse> {
    try {
      // Format conversation history with alternating roles
      const formattedHistory = this.conversationHistory.map((msg, index) => ({
        role: index % 2 === 0 ? 'user' : 'assistant',
        content: msg
      }))

      // Add current query
      const messages = [
        {
          role: 'system',
          content: this.systemPrompt
        },
        ...formattedHistory,
        {
          role: 'user',
          content: query
        }
      ]

      const response = await this.makeRequest('/chat/completions', {
        model: 'sonar',
        messages: messages,
        max_tokens: 150, // REDUCED from 300 to prevent excessive costs
        temperature: 0.7,
        top_p: 0.9,
        stream: false
      })

      // Create short TTS response and full content
      const fullContent = response.choices[0].message.content
      const shortResponse = this.createShortTTSResponse(fullContent, query)

      return {
        id: response.id,
        model: response.model,
        content: shortResponse,
        fullContent: fullContent,
        citations: this.extractCitations(response),
        metadata: {
          tokensUsed: response.usage?.total_tokens || 0,
          responseTime: Date.now() - Date.now()
        }
      }
    } catch (error) {
      console.error('Perplexity basicQuery error:', error)
      throw error
    }
  }

  public async reasoningQuery(query: string, context?: string[] | ConversationEntry[], progressCallback?: (update: ProgressUpdate) => void): Promise<PerplexityResponse> {
    console.log('🔥 NEW STREAMING REASONING QUERY METHOD CALLED!', { query, contextLength: context?.length });
    
    const messages: any[] = [];
    const progressUpdates: ProgressUpdate[] = [];
    
    // Add system message
    const systemPrompt = `You are Monday, an AI learning companion with advanced reasoning capabilities.

Your Reasoning Approach:
- Break down complex problems into clear, logical steps
- Show your thinking process transparently
- Provide confidence levels for each reasoning step
- Connect concepts and show relationships
- Use analogies and examples to make concepts accessible

Response Format:
- Start with a brief overview of your approach
- Present 3-5 clear reasoning steps
- Each step should be conversational and TTS-friendly
- End with synthesis and suggestions for further exploration
- IMPORTANT: Always complete your thoughts - don't leave sentences unfinished
- Structure your response to fit within the token limit while being complete

Educational Focus:
- Help users understand not just what, but why and how
- Encourage critical thinking
- Make complex topics approachable
- Ensure every response has a clear conclusion`;

    messages.push({
      role: 'system',
      content: systemPrompt
    });
    
    console.log('🔥 Processing context...', { hasContext: !!context, contextType: typeof context?.[0] });
    
    // Process context with new structure
    if (context && Array.isArray(context)) {
      let structuredContext: ConversationEntry[];
      
      // Handle both old string format and new ConversationEntry format
      if (context.length > 0 && typeof context[0] === 'string') {
        console.log('🔥 Converting legacy context format');
        structuredContext = ContextCleaner.convertLegacyContext(context as string[]);
      } else {
        console.log('🔥 Using new context format');
        structuredContext = context as ConversationEntry[];
      }
      
      console.log('🔥 Structured context:', structuredContext);
      
      // Clean the context
      const cleanedMessages = ContextCleaner.validateAndCleanContext(structuredContext);
      console.log('🔥 Cleaned messages:', cleanedMessages);
      
      // Ensure perfect alternation
      const alternatingMessages = this.ensureAlternation(cleanedMessages);
      console.log('🔥 Alternating messages:', alternatingMessages);
      
      // Add to messages
      messages.push(...alternatingMessages);
    }
    
    // Add current query
    messages.push({
      role: 'user',
      content: `Please think through this step by step: ${query}`
    });
    
    console.log('🔥 Final messages before validation:', messages);
    
    // Final validation
    this.validateMessageStructure(messages);
    
    // Log for debugging
    this.logApiRequest('/chat/completions', {
      model: 'sonar-reasoning-pro',
      messages: messages
    });
    
    const requestData = {
      model: 'sonar-reasoning-pro',
      messages: messages,
      max_tokens: 600, // INCREASED from 400 to ensure complete responses
      temperature: 0.2,
      stream: true // Enable streaming for progressive display
    };

    // Send initial progress update
    if (progressCallback) {
      const initialUpdate: ProgressUpdate = {
        type: 'thinking',
        message: `I'm thinking through ${query.replace(/^(please\s+)?think\s+(through\s+|about\s+)?/i, '').trim()} step by step. Let me work through this systematically.`,
        progress: 10
      };
      progressUpdates.push(initialUpdate);
      progressCallback(initialUpdate);
    }

    try {
      const result = await this.makeStreamingRequest('/chat/completions', requestData, (update) => {
        // Override update type for reasoning
        const reasoningUpdate: ProgressUpdate = {
          ...update,
          type: update.type === 'thinking' ? 'synthesizing' : update.type,
          message: update.type === 'thinking' ? 'Synthesizing reasoning findings...' : update.message
        };
        progressUpdates.push(reasoningUpdate);
        if (progressCallback) progressCallback(reasoningUpdate);
      });
      
      const fullContent = result.choices?.[0]?.message?.content || 'No response generated';
      
      // Check if content appears to be truncated
      const seemsTruncated = fullContent.length > 50 && (
        !fullContent.trim().endsWith('.') && 
        !fullContent.trim().endsWith('!') && 
        !fullContent.trim().endsWith('?') &&
        !fullContent.trim().endsWith('</think>')
      );
      
      if (seemsTruncated) {
        console.warn('[DEBUG] ⚠️ REASONING CONTENT MAY BE TRUNCATED:', {
          contentLength: fullContent.length,
          lastChars: fullContent.slice(-100),
          tokensUsed: result.usage?.total_tokens || 0,
          maxTokens: requestData.max_tokens
        });
      } else {
        console.log('[DEBUG] ✅ Reasoning content appears complete:', {
          contentLength: fullContent.length,
          tokensUsed: result.usage?.total_tokens || 0,
          maxTokens: requestData.max_tokens
        });
      }
      
      // Create a thinking message for TTS and main panel
      const topicName = query.replace(/^(please\s+)?think\s+(through\s+|about\s+)?/i, '').trim();
      const thinkingMessage = `I'm going to think through ${topicName} step by step. Let me break this down systematically and analyze the different aspects, approaches, and key considerations. I'll work through this methodically to give you a comprehensive understanding.`;
      
      console.log('🎯 Generated thinking message:', {
        topicName: topicName,
        messageLength: thinkingMessage.length,
        message: thinkingMessage.substring(0, 100)
      });
      
      // Generate a final response preview from the reasoning content
      let finalPreview = '';
      if (fullContent && fullContent.length > 100) {
        // Extract key insights from the reasoning for the preview
        const cleanReasoning = fullContent.replace(/<think>|<\/think>/g, '').trim();
        const sentences = cleanReasoning.split(/[.!?]+/).filter(s => s.trim().length > 20);
        
        if (sentences.length >= 3) {
          // Take key sentences and create a summary
          const keyPoints = sentences.slice(0, 3).map(s => s.trim()).join('. ');
          finalPreview = `Based on my analysis: ${keyPoints}. I've broken this down into clear steps for you to explore.`;
        } else {
          finalPreview = `I've analyzed ${query.replace(/^(please\s+)?think\s+(through\s+|about\s+)?/i, '').trim()} and broken it down into logical steps. The reasoning process reveals key insights about the different approaches and their applications.`;
        }
      } else {
        finalPreview = `I've completed my analysis of ${query.replace(/^(please\s+)?think\s+(through\s+|about\s+)?/i, '').trim()}. The reasoning process is now available for you to review.`;
      }
      
      console.log('🎯 Generated final preview:', {
        previewLength: finalPreview.length,
        preview: finalPreview.substring(0, 100)
      });
      
      return {
        id: result.id || 'reasoning_query',
        model: result.model || 'sonar-reasoning-pro',
        content: thinkingMessage, // Short thinking message for TTS
        fullContent: fullContent, // Full reasoning for progressive display
        finalPreview: finalPreview, // Final response preview for TTS after completion
        citations: this.extractCitations(result),
        reasoning: this.extractReasoningSteps(fullContent),
        metadata: {
          tokensUsed: result.usage?.total_tokens || 0,
          responseTime: 0,
          isThinking: true, // Flag to indicate this is a thinking response
          isStreaming: true,
          progressUpdates: progressUpdates
        }
      };
    } catch (error: any) {
      console.error('Perplexity API Error:', error.response?.data || error.message);
      throw error;
    }
  }

  public async deepResearch(query: string, context?: string[] | ConversationEntry[], progressCallback?: (update: ProgressUpdate) => void): Promise<PerplexityResponse> {
    console.log('🔥 Optimized deep research called:', { query, contextLength: context?.length });
    
    const messages: any[] = [];
    const progressUpdates: ProgressUpdate[] = [];
    
<<<<<<< HEAD
    // Add system message - trimmed to essential instructions
    const systemPrompt = `You are Monday, conducting focused research analysis.

Research Focus:
- Synthesize key information from high-quality sources
- Present clear findings with source backing
- Focus on most relevant and recent information
- Keep responses structured but concise

Response Format:
- Brief context and scope
- 2-3 key insights with sources
- Critical evaluation
- Practical implications
- Brief conclusion
- First, show your thinking process in <think> tags
- Then provide the final research answer
- Include sources and citations
- Keep total response under 1000 words

Style and Delivery:
=======
    // Add system message
    const systemPrompt = `You are Monday, conducting comprehensive research analysis.

Research Methodology:
- Synthesize information from multiple high-quality sources
- Present multiple perspectives on complex topics
- Evaluate source credibility and recency
- Identify knowledge gaps and areas of debate
- Connect findings to broader implications

Response Structure:
- Opening: Brief context and research scope
- Main findings: 3-4 key insights with source backing
- Analysis: Critical evaluation and synthesis
- Implications: Broader significance and applications
- Conclusion: Summary and further research directions
- IMPORTANT: Always complete your analysis - don't leave thoughts unfinished

Voice-Friendly Delivery:
>>>>>>> c1a7663f
- Use clear, flowing language suitable for TTS
- Break up long sections with natural pauses
- Avoid excessive technical jargon without explanation
- Maintain conversational tone despite depth
- Ensure every response has a clear conclusion`;

    messages.push({
      role: 'system',
      content: systemPrompt
    });

    // Process context more efficiently
    if (context && Array.isArray(context)) {
      let structuredContext: ConversationEntry[];
      
      if (context.length > 0 && typeof context[0] === 'string') {
        structuredContext = ContextCleaner.convertLegacyContext(context as string[]);
      } else {
        structuredContext = context as ConversationEntry[];
      }
      
      // Only keep last 2-3 exchanges for context to reduce tokens
      const recentContext = structuredContext.slice(-4);
      const cleanedMessages = ContextCleaner.validateAndCleanContext(recentContext);
      const alternatingMessages = this.ensureAlternation(cleanedMessages);
      messages.push(...alternatingMessages);
    }

    // Add the user query with focus on efficiency
    messages.push({
      role: 'user',
      content: `Conduct a comprehensive research analysis on: ${query}. First show your thinking process in <think> tags, then provide the final research answer.`
    });

    // Log token usage breakdown
    const systemTokens = Math.ceil(systemPrompt.length / 4);
    const contextTokens = messages.slice(1, -1).reduce((sum, msg) => sum + Math.ceil(msg.content.length / 4), 0);
    const queryTokens = Math.ceil(messages[messages.length - 1].content.length / 4);
    
    console.log('📊 Deep Research Token Usage:', {
      systemPrompt: `${systemTokens} tokens`,
      context: `${contextTokens} tokens (${messages.length - 2} messages)`,
      query: `${queryTokens} tokens`,
      totalInput: `${systemTokens + contextTokens + queryTokens} tokens`,
      maxOutput: '1000 tokens'
    });

    // Validate message structure
    this.validateMessageStructure(messages);
    
    // Log for debugging
    this.logApiRequest('/chat/completions', {
      model: 'sonar-deep-research',
      messages: messages
    });

    // Send initial progress update
    if (progressCallback) {
      const initialUpdate: ProgressUpdate = {
        type: 'researching',
        message: `I'm Researching ${query.replace(/^(please\s+)?(research\s+|investigate\s+)?/i, '').trim()}...`,
        progress: 5,
        sources: []
      };
      progressUpdates.push(initialUpdate);
      progressCallback(initialUpdate);

      // Simulate research phases with progress updates
      setTimeout(() => {
        const searchUpdate: ProgressUpdate = {
          type: 'searching',
          message: 'Searching through academic databases and reliable sources...',
          progress: 25,
          sources: ['Academic databases', 'Research papers', 'Expert publications']
        };
        progressUpdates.push(searchUpdate);
        progressCallback(searchUpdate);
      }, 1000);

      setTimeout(() => {
        const analyzeUpdate: ProgressUpdate = {
          type: 'analyzing',
          message: 'Analyzing source credibility and synthesizing findings...',
          progress: 60,
          sources: ['Peer-reviewed sources', 'Recent publications', 'Expert opinions']
        };
        progressUpdates.push(analyzeUpdate);
        progressCallback(analyzeUpdate);
      }, 3000);
    }

    const requestData = {
      model: 'sonar-deep-research',
      messages: messages,
<<<<<<< HEAD
      max_tokens: 1000, // Increased for full research response
=======
      max_tokens: 700, // INCREASED from 500 to ensure complete responses
>>>>>>> c1a7663f
      temperature: 0.3,
      stream: true
    };

    try {
      const result = await this.makeStreamingRequest('/chat/completions', requestData, (update) => {
        // Only send progress updates at key milestones to avoid spam
        if (update.progress === 25 || update.progress === 60 || update.progress === 100) {
          const researchUpdate: ProgressUpdate = {
            ...update,
            type: update.type === 'thinking' ? 'synthesizing' : update.type,
            message: update.type === 'thinking' ? 'Synthesizing findings...' : update.message
          };
          progressUpdates.push(researchUpdate);
          if (progressCallback) progressCallback(researchUpdate);
        }
      });
      
      const fullContent = result.choices?.[0]?.message?.content || 'No response generated';
      
<<<<<<< HEAD
      // Extract thinking process and final answer
      const thinkingMatch = fullContent.match(/<think>([\s\S]*?)<\/think>/);
      const thinkingProcess = thinkingMatch ? thinkingMatch[1].trim() : '';
      const finalAnswer = fullContent.replace(/<think>[\s\S]*?<\/think>/, '').trim();
      
      // Log final token usage
      const outputTokens = Math.ceil(fullContent.length / 4);
      console.log('📊 Deep Research Complete:', {
        inputTokens: systemTokens + contextTokens + queryTokens,
        outputTokens: outputTokens,
        totalTokens: systemTokens + contextTokens + queryTokens + outputTokens,
        responseLength: fullContent.length,
        hasThinkingProcess: !!thinkingProcess,
        hasFinalAnswer: !!finalAnswer
      });
      
      // Create a short TTS response from the final answer
      const shortResponse = this.createShortTTSResponse(finalAnswer, query);
=======
      // Check if content appears to be truncated
      const seemsTruncated = fullContent.length > 50 && (
        !fullContent.trim().endsWith('.') && 
        !fullContent.trim().endsWith('!') && 
        !fullContent.trim().endsWith('?')
      );
      
      if (seemsTruncated) {
        console.warn('[DEBUG] ⚠️ RESEARCH CONTENT MAY BE TRUNCATED:', {
          contentLength: fullContent.length,
          lastChars: fullContent.slice(-100),
          tokensUsed: result.usage?.total_tokens || 0,
          maxTokens: requestData.max_tokens
        });
      } else {
        console.log('[DEBUG] ✅ Research content appears complete:', {
          contentLength: fullContent.length,
          tokensUsed: result.usage?.total_tokens || 0,
          maxTokens: requestData.max_tokens
        });
      }
      
      // Create a research message for TTS and main panel
      const topicName = query.replace(/^(please\s+)?(research\s+|investigate\s+)?/i, '').trim();
      const researchMessage = `I'm going to conduct comprehensive research on ${topicName}. Let me gather information from multiple high-quality sources, analyze different perspectives, and synthesize the findings. I'll examine the latest developments, key insights, and provide you with a thorough analysis.`;
      
      console.log('🎯 Generated research message:', {
        topicName: topicName,
        messageLength: researchMessage.length,
        message: researchMessage.substring(0, 100)
      });
>>>>>>> c1a7663f
      
      return {
        id: result.id || 'research_query',
        model: result.model || 'sonar-deep-research',
        content: shortResponse, // Short message for TTS
        fullContent: finalAnswer, // Final research answer for main panel
        thinkingProcess: thinkingProcess, // Thinking process for thinking panel
        citations: this.extractCitations(result),
        sources: this.extractSources(result),
        metadata: {
          tokensUsed: result.usage?.total_tokens || 0,
          responseTime: 0,
          isResearching: true,
          isStreaming: true,
          progressUpdates: progressUpdates
        }
      };
    } catch (error: any) {
      console.error('Perplexity API Error:', error.response?.data || error.message);
      throw error;
    }
  }

  private ensureAlternation(messages: Array<{role: string, content: string}>): Array<{role: string, content: string}> {
    if (messages.length === 0) return [];
    
    const result: Array<{role: string, content: string}> = [];
    let expectedRole: 'user' | 'assistant' = 'user'; // First message after system should be user
    
    for (const msg of messages) {
      if (msg.role === 'system') {
        continue; // Skip system messages in this logic
      }
      
      if (msg.role === expectedRole) {
        result.push(msg);
        // Toggle expected role
        expectedRole = expectedRole === 'user' ? 'assistant' : 'user';
      } else {
        // Wrong role order detected - skip this message but log it
        console.warn(`⚠️ Skipping message with role ${msg.role}, expected ${expectedRole}: "${msg.content.substring(0, 50)}..."`);
      }
    }
    
    // CRITICAL FIX: Ensure we end with assistant message so the new user query creates proper alternation
    // If we have messages and the last one is user, we need to add a placeholder assistant message
    if (result.length > 0 && result[result.length - 1].role === 'user') {
      result.push({
        role: 'assistant',
        content: 'I understand. Please continue.'
      });
      console.log('🔧 Added placeholder assistant message to ensure alternation');
    }
    
    console.log('🔧 Final alternation result:', result.map(m => `${m.role}: ${m.content.substring(0, 30)}...`));
    
    return result;
  }

  private validateMessageStructure(messages: any[]): void {
    let lastRole: string | null = null;
    
    for (let i = 0; i < messages.length; i++) {
      const msg = messages[i];
      
      // System messages can be at the start
      if (msg.role === 'system' && i > 0 && messages[i-1].role !== 'system') {
        throw new Error('System messages must be at the beginning');
      }
      
      // After system messages, roles must alternate
      if (msg.role !== 'system') {
        if (lastRole && lastRole !== 'system' && msg.role === lastRole) {
          throw new Error(`Role alternation violated at index ${i}: ${lastRole} -> ${msg.role}`);
        }
        lastRole = msg.role;
      }
    }
    
    // Must end with user message (the current query)
    if (messages[messages.length - 1].role !== 'user') {
      throw new Error('Messages must end with user role');
    }
  }

  private logApiRequest(endpoint: string, requestBody: any): void {
    console.log('\n=== PERPLEXITY API REQUEST ===');
    console.log('Endpoint:', endpoint);
    console.log('Model:', requestBody.model);
    console.log('Message count:', requestBody.messages.length);
    console.log('Streaming:', requestBody.stream || false);
    console.log('Messages:');
    
    requestBody.messages.forEach((msg: any, index: number) => {
      console.log(`[${index}] Role: ${msg.role}, Content: ${msg.content.substring(0, 50)}...`);
    });
    
    // Validate alternation
    let lastRole = null;
    let alternationValid = true;
    
    for (let i = 0; i < requestBody.messages.length; i++) {
      const msg = requestBody.messages[i];
      if (msg.role !== 'system') {
        if (lastRole && lastRole === msg.role) {
          console.error(`❌ ALTERNATION ERROR at index ${i}: ${lastRole} -> ${msg.role}`);
          alternationValid = false;
        }
        lastRole = msg.role;
      }
    }
    
    console.log('Alternation valid:', alternationValid ? '✅' : '❌');
    console.log('============================\n');
  }

  private extractCitations(response: any): Citation[] {
    if (!response.citations) return []
    
    return response.citations.map((citation: any, index: number) => ({
      id: `citation_${index}`,
      url: citation.url || citation,
      title: citation.title || `Source ${index + 1}`,
      snippet: citation.snippet || citation.text || ''
    }))
  }

  private extractReasoningSteps(content: string): ReasoningStep[] {
    const steps: ReasoningStep[] = []
    const lines = content.split('\n')
    let stepCount = 0
    
    for (const line of lines) {
      // Look for step indicators like "Step 1:", "1.", etc.
      const stepMatch = line.match(/^(?:Step\s+)?(\d+)[:.]?\s*(.+)$/i)
      if (stepMatch) {
        stepCount++
        steps.push({
          step: stepCount,
          content: stepMatch[2].trim(),
          confidence: 0.8, // Default confidence
          sources: [],
          timestamp: Date.now()
        })
      }
    }
    
    return steps
  }

  private extractSources(result: any): Source[] {
    const sources: Source[] = []
    
    if (result.citations) {
      result.citations.forEach((citation: any, index: number) => {
        sources.push({
          id: `source_${index}`,
          url: citation.url || '',
          title: citation.title || 'Untitled',
          snippet: citation.text || citation.snippet || '',
          relevanceScore: 0.8, // Default relevance
          publishedDate: citation.published_date
        })
      })
    }
    
    return sources
  }

  private extractDomain(url: string): string {
    try {
      return new URL(url).hostname
    } catch {
      return 'unknown'
    }
  }

  private createShortTTSResponse(fullContent: string, query: string): string {
    console.log('🔥 TTS PROCESSING:', {
      fullContentPreview: fullContent?.substring(0, 100),
      fullContentLength: fullContent?.length,
      query: query
    });
    
    // Create a proper introductory sentence for TTS that doesn't cut off
    const sentences = fullContent.split(/[.!?]+/).filter(s => s.trim().length > 0)
    
    console.log('🔥 TTS SENTENCES:', {
      sentenceCount: sentences.length,
      firstSentence: sentences[0]?.substring(0, 100)
    });
    
    if (sentences.length === 0) {
      const fallback = "I found some information about that topic for you.";
      console.log('🔥 TTS FALLBACK (no sentences):', fallback);
      return fallback;
    }
    
    // Take the first complete sentence and ensure it's a good TTS intro
    let firstSentence = sentences[0].trim()
    
    // If the first sentence is too long (>120 chars), create a custom intro
    if (firstSentence.length > 120) {
      // Extract key topic from the query for a personalized intro
      const cleanQuery = query.replace(/^(hey monday,?\s*)/i, '').trim()
      if (cleanQuery.length > 0) {
        const customResponse = `I found some great information about ${cleanQuery}. Let me share what I discovered.`;
        console.log('🔥 TTS CUSTOM (long sentence):', customResponse);
        return customResponse;
      } else {
        const fallback = "I found some interesting information to share with you.";
        console.log('🔥 TTS FALLBACK (long sentence, no query):', fallback);
        return fallback;
      }
    }
    
    // Ensure the sentence ends properly
    if (!firstSentence.endsWith('.') && !firstSentence.endsWith('!') && !firstSentence.endsWith('?')) {
      firstSentence += '.'
    }
    
    // Add a connecting phrase to indicate there's more detail in the panel
    const finalResponse = `${firstSentence} I've gathered more details for you to explore.`;
    console.log('🔥 TTS FINAL RESPONSE:', finalResponse);
    return finalResponse;
  }

  async processQuery(queryData: PerplexityQuery): Promise<PerplexityResponse> {
    try {
      const queryContext: QueryContext = {
        service: 'monday-backend',
        isMondayActivation: queryData.query.toLowerCase().includes('hey monday'),
        isInActiveConversation: queryData.context && queryData.context.length > 0,
        sessionInConversation: queryData.context && queryData.context.length > 0
      }
      
      return await this.basicQuery(queryData.query, queryContext)
    } catch (error) {
      console.error('[DEBUG] Failed to process Perplexity query:', error)
      throw error
    }
  }
}

export const perplexityService = new PerplexityService() <|MERGE_RESOLUTION|>--- conflicted
+++ resolved
@@ -30,11 +30,8 @@
   model: string
   content: string
   fullContent?: string
-<<<<<<< HEAD
   thinkingProcess?: string
-=======
   finalPreview?: string
->>>>>>> c1a7663f
   citations?: Citation[]
   reasoning?: ReasoningStep[]
   sources?: Source[]
@@ -707,7 +704,6 @@
     const messages: any[] = [];
     const progressUpdates: ProgressUpdate[] = [];
     
-<<<<<<< HEAD
     // Add system message - trimmed to essential instructions
     const systemPrompt = `You are Monday, conducting focused research analysis.
 
@@ -717,6 +713,15 @@
 - Focus on most relevant and recent information
 - Keep responses structured but concise
 
+Response Structure:
+- Opening: Brief context and research scope
+- Main findings: 3-4 key insights with source backing
+- Analysis: Critical evaluation and synthesis
+- Implications: Broader significance and applications
+- Conclusion: Summary and further research directions
+- IMPORTANT: Always complete your analysis - don't leave thoughts unfinished
+
+Voice-Friendly Delivery:
 Response Format:
 - Brief context and scope
 - 2-3 key insights with sources
@@ -729,27 +734,6 @@
 - Keep total response under 1000 words
 
 Style and Delivery:
-=======
-    // Add system message
-    const systemPrompt = `You are Monday, conducting comprehensive research analysis.
-
-Research Methodology:
-- Synthesize information from multiple high-quality sources
-- Present multiple perspectives on complex topics
-- Evaluate source credibility and recency
-- Identify knowledge gaps and areas of debate
-- Connect findings to broader implications
-
-Response Structure:
-- Opening: Brief context and research scope
-- Main findings: 3-4 key insights with source backing
-- Analysis: Critical evaluation and synthesis
-- Implications: Broader significance and applications
-- Conclusion: Summary and further research directions
-- IMPORTANT: Always complete your analysis - don't leave thoughts unfinished
-
-Voice-Friendly Delivery:
->>>>>>> c1a7663f
 - Use clear, flowing language suitable for TTS
 - Break up long sections with natural pauses
 - Avoid excessive technical jargon without explanation
@@ -844,11 +828,8 @@
     const requestData = {
       model: 'sonar-deep-research',
       messages: messages,
-<<<<<<< HEAD
+      max_tokens: 700, // INCREASED from 500 to ensure complete responses
       max_tokens: 1000, // Increased for full research response
-=======
-      max_tokens: 700, // INCREASED from 500 to ensure complete responses
->>>>>>> c1a7663f
       temperature: 0.3,
       stream: true
     };
@@ -869,26 +850,6 @@
       
       const fullContent = result.choices?.[0]?.message?.content || 'No response generated';
       
-<<<<<<< HEAD
-      // Extract thinking process and final answer
-      const thinkingMatch = fullContent.match(/<think>([\s\S]*?)<\/think>/);
-      const thinkingProcess = thinkingMatch ? thinkingMatch[1].trim() : '';
-      const finalAnswer = fullContent.replace(/<think>[\s\S]*?<\/think>/, '').trim();
-      
-      // Log final token usage
-      const outputTokens = Math.ceil(fullContent.length / 4);
-      console.log('📊 Deep Research Complete:', {
-        inputTokens: systemTokens + contextTokens + queryTokens,
-        outputTokens: outputTokens,
-        totalTokens: systemTokens + contextTokens + queryTokens + outputTokens,
-        responseLength: fullContent.length,
-        hasThinkingProcess: !!thinkingProcess,
-        hasFinalAnswer: !!finalAnswer
-      });
-      
-      // Create a short TTS response from the final answer
-      const shortResponse = this.createShortTTSResponse(finalAnswer, query);
-=======
       // Check if content appears to be truncated
       const seemsTruncated = fullContent.length > 50 && (
         !fullContent.trim().endsWith('.') && 
@@ -920,7 +881,24 @@
         messageLength: researchMessage.length,
         message: researchMessage.substring(0, 100)
       });
->>>>>>> c1a7663f
+      // Extract thinking process and final answer
+      const thinkingMatch = fullContent.match(/<think>([\s\S]*?)<\/think>/);
+      const thinkingProcess = thinkingMatch ? thinkingMatch[1].trim() : '';
+      const finalAnswer = fullContent.replace(/<think>[\s\S]*?<\/think>/, '').trim();
+      
+      // Log final token usage
+      const outputTokens = Math.ceil(fullContent.length / 4);
+      console.log('📊 Deep Research Complete:', {
+        inputTokens: systemTokens + contextTokens + queryTokens,
+        outputTokens: outputTokens,
+        totalTokens: systemTokens + contextTokens + queryTokens + outputTokens,
+        responseLength: fullContent.length,
+        hasThinkingProcess: !!thinkingProcess,
+        hasFinalAnswer: !!finalAnswer
+      });
+      
+      // Create a short TTS response from the final answer
+      const shortResponse = this.createShortTTSResponse(finalAnswer, query);
       
       return {
         id: result.id || 'research_query',
