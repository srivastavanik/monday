--- conflicted
+++ resolved
@@ -585,7 +585,6 @@
   
   const panels: any[] = [];
   
-<<<<<<< HEAD
   // Handle thinking/researching responses differently
   if (response.metadata?.isThinking || response.metadata?.isResearching) {
     const isThinking = response.metadata?.isThinking;
@@ -670,10 +669,6 @@
   const panelContent = response.fullContent || response.content;
   
   panels.push({
-=======
-  // Main panel (always created)
-  const mainPanel = {
->>>>>>> c1a7663f
     id: `panel_${Date.now()}_main`,
     type: 'content',
     position: [-1.5, 1.6, -2],
