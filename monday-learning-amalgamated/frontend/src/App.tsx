import React, { useEffect, useState, useCallback } from 'react'
import { Canvas } from '@react-three/fiber'
import { XR, Controllers, Hands } from '@react-three/xr'
import MondayScene from './components/MondayScene'
import VoiceInterface from './components/VoiceInterface'
import SpatialOrchestrator from './components/SpatialOrchestrator'
import LoadingOverlay from './components/LoadingOverlay'
import ErrorBoundary from './components/ErrorBoundary'
import DiagnosticOverlay from './components/DiagnosticOverlay'
import StaticInfoPanel from './components/StaticInfoPanel'
import { useMondayStore } from './store/mondayStore'
import { useVoiceSystem } from './hooks/useVoiceSystem'
import { useWebSocketConnection } from './hooks/useWebSocket'
import { usePerformanceMonitor } from './hooks/usePerformanceMonitor'
import { SystemState } from './controllers/VoiceSystemController'

const App: React.FC = () => {
  const [isInitialized, setIsInitialized] = useState(false)
  const [isVRSupported, setIsVRSupported] = useState(false)
  const [lastProcessedTranscript, setLastProcessedTranscript] = useState('')
  const [audioInitialized, setAudioInitialized] = useState(false)
  const [currentModel, setCurrentModel] = useState<string>('')
  const [isProcessingReasoning, setIsProcessingReasoning] = useState(false)
  const [staticPanelData, setStaticPanelData] = useState<{
    isVisible: boolean
    title: string
    content: string
    citations: any[]
    model: string
  }>({
    isVisible: false,
    title: '',
    content: '',
    citations: [],
    model: ''
  })

  const { 
    isConnected, 
    sessionState, 
    initializeSession,
    setPerformanceMetrics,
    addPanel,
    setActivePanel,
    setConversationActive,
    updatePanel,
    panels
  } = useMondayStore()

  // Initialize WebXR and check support
  useEffect(() => {
    const checkVRSupport = async () => {
      if (navigator.xr) {
        try {
          const supported = await navigator.xr.isSessionSupported('immersive-vr')
          setIsVRSupported(supported)
          console.log('VR Support:', supported ? 'Available' : 'Not available')
        } catch (error) {
          console.warn('VR support check failed:', error)
          setIsVRSupported(false)
        }
      } else {
        console.warn('WebXR not available')
        setIsVRSupported(false)
      }
      setIsInitialized(true)
    }

    checkVRSupport()
  }, [])

  // Initialize WebSocket connection
  const { socket, isConnected: socketConnected } = useWebSocketConnection()

  // Initialize the unified voice system
  const {
    systemState,
    isListening,
    isSpeaking, 
    isPlaying,
    transcript,
    conversationActive,
    error: voiceError,
    systemStatus,
    handleCommand,
    handleTTSResponse,
    emergencyReset,
    forceStartListening,
    forceStop,
    interruptTTS,
    lockMicrophoneForProcess,
    unlockMicrophoneAfterProcess
  } = useVoiceSystem({
    onError: (error) => {
      console.error('🌟 App: Voice system error:', error)
    }
  })

  // Initialize audio on first user interaction
  const handleUserInteraction = useCallback(async (): Promise<boolean> => {
    if (!audioInitialized) {
      try {
        // Create a temporary audio context to test
        const tempContext = new (window.AudioContext || (window as any).webkitAudioContext)()
        if (tempContext.state === 'suspended') {
          await tempContext.resume()
        }
        await tempContext.close()
        
          setAudioInitialized(true)
        console.log('🌟 App: Audio initialized after user interaction')
          return true
      } catch (error) {
        console.warn('🌟 App: Audio initialization failed:', error)
    return false
      }
    }
    return true
  }, [audioInitialized])

  // Handle interrupting TTS
  const handleInterruptTTS = useCallback(async () => {
    if (systemState === SystemState.PLAYING_TTS) {
      console.log('🌟 App: Interrupting TTS and starting listening')
      await interruptTTS() // Use the new interrupt method
    } else {
      await forceStartListening()
    }
  }, [systemState, interruptTTS, forceStartListening])

  // Handle WebSocket responses from backend
  useEffect(() => {
    if (!socket) return

    // Make socket globally available for ProgressivePanel
    ;(window as any).socket = socket
    console.log('🌟 App: Socket made globally available for progressive panels')

    const handleVoiceResponse = async (response: any) => {
      console.log('🌟 App: Received voice response from backend:', response)
      
      // Update current model indicator
      if (response.data?.model) {
        setCurrentModel(response.data.model)
      }
      
      // Update static panel with full response content
      if (response.data?.panels && Array.isArray(response.data.panels) && response.data.panels.length > 0) {
        const mainPanel = response.data.panels[0] // Use the first panel as the main content
        
        // For reasoning/research responses, show the full content, not the TTS message
        let displayContent = mainPanel.content || 'No content available'
        let displayTitle = mainPanel.title || 'Monday Response'
        
        // If there's fullContent available (reasoning/research), use that instead
        if (mainPanel.fullContent && mainPanel.fullContent !== mainPanel.content) {
          displayContent = mainPanel.fullContent
          
          // Clean up the reasoning content for display
          if (displayContent.startsWith('<think>')) {
            // Extract the reasoning content from the <think> tags
            const thinkMatch = displayContent.match(/<think>([\s\S]*?)<\/think>/);
            if (thinkMatch) {
              displayContent = thinkMatch[1].trim()
            } else {
              // Remove <think> tags if no closing tag
              displayContent = displayContent.replace(/<think>\s*/g, '').trim()
            }
          }
          
          // Update title for reasoning/research
          if (response.data.mode === 'reasoning') {
            displayTitle = 'Monday\'s Reasoning Process'
          } else if (response.data.mode === 'research') {
            displayTitle = 'Monday\'s Research Analysis'
          }
        }
        
        console.log('🌟 App: Setting static panel data:', {
          title: displayTitle,
          contentLength: displayContent.length,
          contentPreview: displayContent.substring(0, 100),
          mode: response.data.mode,
          hasFullContent: !!mainPanel.fullContent
        })
        
        setStaticPanelData({
          isVisible: true,
          title: displayTitle,
          content: displayContent,
          citations: response.data.citations || mainPanel.citations || [],
          model: response.data.model || 'sonar'
        })
        } else {
        // Fallback: create static panel from response data directly
        let displayContent = response.message || 'No content available'
        let displayTitle = 'Monday Response'
        
        // Check if this is a reasoning/research response with metadata
        if (response.data?.metadata?.isThinking && response.data?.metadata?.fullContent) {
          displayContent = response.data.metadata.fullContent
          displayTitle = 'Monday\'s Reasoning Process'
          
          // Clean up reasoning content
          if (displayContent.startsWith('<think>')) {
            const thinkMatch = displayContent.match(/<think>([\s\S]*?)<\/think>/);
            if (thinkMatch) {
              displayContent = thinkMatch[1].trim()
            } else {
              displayContent = displayContent.replace(/<think>\s*/g, '').trim()
            }
          }
        } else if (response.data?.metadata?.isResearching && response.data?.metadata?.fullContent) {
          displayContent = response.data.metadata.fullContent
          displayTitle = 'Monday\'s Research Analysis'
        }
        
        console.log('🌟 App: Setting fallback static panel data:', {
          title: displayTitle,
          contentLength: displayContent.length,
          contentPreview: displayContent.substring(0, 100),
          mode: response.data?.mode,
          isThinking: response.data?.metadata?.isThinking,
          isResearching: response.data?.metadata?.isResearching
        })
        
        setStaticPanelData({
          isVisible: true,
          title: displayTitle,
          content: displayContent,
          citations: response.data?.citations || [],
          model: response.data?.model || 'sonar'
        })
      }
      
      // Add panels to the store for 3D visualization
      if (response.data?.panels && Array.isArray(response.data.panels)) {
        response.data.panels.forEach((panelData: any) => {
          console.log('🌟 App: Adding panel to store:', panelData)
          addPanel(panelData)
        })
        
        // Set the first panel as active if there are panels
        if (response.data.panels.length > 0) {
          setActivePanel(response.data.panels[0].id)
        }
      }
      
      // Handle TTS response through the unified system
      if (response.message) {
        console.log('🌟 App: Triggering TTS through voice system controller')
        try {
          await handleTTSResponse(response.message)
          console.log('🌟 App: TTS handling completed successfully')
        } catch (error) {
          console.error('🌟 App: TTS handling failed:', error)
        }
      }
    }

    const handleVoiceError = (errorData: any) => {
      console.error('🌟 App: Backend voice error:', errorData)
    }

    const handleReasoningProgress = async (data: any) => {
      console.log('🔄 App: Reasoning progress update:', data)
      
      // Set processing flag when reasoning starts
      if (data.update?.progress === 10 && !isProcessingReasoning) {
        setIsProcessingReasoning(true)
        console.log('🧠 App: Started reasoning process')
      }
      
      // Update static panel with real-time reasoning content (but don't trigger TTS during progress)
      if (data.update?.reasoning && data.update?.type !== 'complete') {
        let cleanContent = data.update.reasoning
        
        // Clean up the reasoning content for display
        if (cleanContent.startsWith('<think>')) {
          const thinkMatch = cleanContent.match(/<think>([\s\S]*?)<\/think>/);
          if (thinkMatch) {
            cleanContent = thinkMatch[1].trim()
          } else {
            // Remove opening <think> tag if no closing tag yet (streaming in progress)
            cleanContent = cleanContent.replace(/^<think>\s*/g, '').trim()
          }
        }
        
        // PARAGRAPH-LEVEL ROTATION: Show the latest complete paragraph
        let displayContent = cleanContent
        if (cleanContent.length > 0) {
          // Split into paragraphs (double newlines or single newlines with substantial content)
          const paragraphs = cleanContent.split(/\n\s*\n|\n(?=[A-Z])/g).filter((p: string) => p.trim().length > 50)
          
          if (paragraphs.length > 0) {
            // Show the latest paragraph, or last 2 paragraphs if they're short
            if (paragraphs.length === 1) {
              displayContent = paragraphs[0].trim()
            } else if (paragraphs.length >= 2) {
              const lastTwo = paragraphs.slice(-2).join('\n\n').trim()
              // If the combined length is reasonable, show both, otherwise just the latest
              displayContent = lastTwo.length > 800 ? paragraphs[paragraphs.length - 1].trim() : lastTwo
            }
            
            // Add indicator if there are more paragraphs
            if (paragraphs.length > 2) {
              displayContent = `[Continuing analysis...]\n\n${displayContent}`
            }
          }
        }
        
        // Ensure we have meaningful content to display
        if (displayContent.length > 10) {
          // Update static panel with paragraph-level reasoning content
          setStaticPanelData({
            isVisible: true,
            title: `Monday's Reasoning Process (${data.update.progress || 0}% complete)`,
            content: displayContent,
            citations: [],
            model: data.model || 'sonar-reasoning-pro'
          })
          
          console.log('🔄 App: Updated static panel with paragraph-level reasoning:', {
            progress: data.update.progress,
            originalLength: cleanContent.length,
            paragraphCount: cleanContent.split(/\n\s*\n|\n(?=[A-Z])/g).filter((p: string) => p.trim().length > 50).length,
            displayLength: displayContent.length,
            isComplete: data.update.type === 'complete'
          })
        }
      }
      
      // Update the reasoning panel in the store if it exists
      if (data.update?.reasoning && panels.length >= 2) {
        const reasoningPanel = panels.find(p => p.type === 'reasoning')
        if (reasoningPanel) {
          let cleanContent = data.update.reasoning
          if (cleanContent.startsWith('<think>')) {
            const thinkMatch = cleanContent.match(/<think>([\s\S]*?)<\/think>/);
            if (thinkMatch) {
              cleanContent = thinkMatch[1].trim()
            } else {
              cleanContent = cleanContent.replace(/^<think>\s*/g, '').trim()
            }
          }
          
          updatePanel(reasoningPanel.id, {
            content: cleanContent,
            fullContent: data.update.reasoning,
            title: `Reasoning Process (${data.update.progress || 0}% complete)`
          })
        }
      }
      
      // When reasoning is complete, show FULL FINAL RESPONSE and provide substantial TTS (ONLY ONCE)
      if (data.update?.type === 'complete' && data.update?.progress === 100 && isProcessingReasoning) {
        console.log('🔓 App: Reasoning completed, displaying full final response')
        setIsProcessingReasoning(false) // Reset processing flag
        
        // Get the complete final reasoning content
        let finalContent = data.update.reasoning || ''
        if (finalContent.startsWith('<think>')) {
          const thinkMatch = finalContent.match(/<think>([\s\S]*?)<\/think>/);
          if (thinkMatch) {
            finalContent = thinkMatch[1].trim()
          } else {
            finalContent = finalContent.replace(/^<think>\s*/g, '').trim()
          }
        }
        
        // Display the COMPLETE final response in the static panel
        setStaticPanelData({
          isVisible: true,
          title: 'Monday\'s Complete Reasoning Analysis ✅',
          content: finalContent, // FULL CONTENT, not a summary
          citations: [],
          model: data.model || 'sonar-reasoning-pro'
        })
        
        // Create substantial TTS content that explains the key insights
        let substantialTTS = ''
        if (finalContent.length > 100) {
          // Extract the main points for a substantial spoken explanation
          const paragraphs = finalContent.split(/\n\s*\n|\n(?=[A-Z])/g).filter((p: string) => p.trim().length > 30)
          
          if (paragraphs.length >= 2) {
            // Create a substantial explanation from the first few paragraphs
            const keyInsights = paragraphs.slice(0, 2).join(' ').trim()
            const firstSentences = keyInsights.split(/[.!?]+/).slice(0, 4).join('. ').trim()
            substantialTTS = `I've completed my reasoning analysis. Here's what I found: ${firstSentences}. The complete analysis is now displayed for you to explore in detail.`
          } else if (paragraphs.length === 1) {
            // Use the single paragraph but make it more conversational
            const sentences = paragraphs[0].split(/[.!?]+/).filter((s: string) => s.trim().length > 10).slice(0, 3)
            substantialTTS = `I've finished thinking through this step by step. ${sentences.join('. ')}. You can see my complete reasoning process in the panel.`
          } else {
            // Fallback for edge cases
            const sentences = finalContent.split(/[.!?]+/).filter((s: string) => s.trim().length > 15).slice(0, 3)
            substantialTTS = `I've completed my analysis. ${sentences.join('. ')}. The full reasoning is available for you to review.`
          }
        } else {
          substantialTTS = `I've completed my reasoning analysis. The full thought process is now available for you to explore in the panel.`
        }
        
        console.log('🎯 App: Displaying complete final response with substantial TTS:', {
          finalContentLength: finalContent.length,
          ttsLength: substantialTTS.length,
          ttsPreview: substantialTTS.substring(0, 100)
        })
        
        // Trigger substantial TTS (ONLY ONCE)
        try {
          await handleTTSResponse(substantialTTS)
        } catch (error) {
          console.error('🔊 App: Failed to play substantial TTS:', error)
        }
        
        // Unlock microphone after a delay to allow TTS to complete
        setTimeout(async () => {
          try {
            await unlockMicrophoneAfterProcess()
          } catch (error) {
            console.error('🔓 App: Failed to unlock microphone after reasoning:', error)
          }
        }, 4000) // Longer delay for substantial TTS
      }
    }

    const handleResearchProgress = async (data: any) => {
      console.log('🔍 App: Research progress update:', data)
      
      // Update static panel with real-time research content
      if (data.update?.reasoning) {
        // PARAGRAPH-LEVEL ROTATION: Show the latest complete paragraph
        let displayContent = data.update.reasoning
        if (data.update.reasoning.length > 0) {
          // Split into paragraphs (double newlines or single newlines with substantial content)
          const paragraphs = data.update.reasoning.split(/\n\s*\n|\n(?=[A-Z])/g).filter((p: string) => p.trim().length > 50)
          
          if (paragraphs.length > 0) {
            // Show the latest paragraph, or last 2 paragraphs if they're short
            if (paragraphs.length === 1) {
              displayContent = paragraphs[0].trim()
            } else if (paragraphs.length >= 2) {
              const lastTwo = paragraphs.slice(-2).join('\n\n').trim()
              // If the combined length is reasonable, show both, otherwise just the latest
              displayContent = lastTwo.length > 800 ? paragraphs[paragraphs.length - 1].trim() : lastTwo
            }
            
            // Add indicator if there are more paragraphs
            if (paragraphs.length > 2) {
              displayContent = `[Continuing research...]\n\n${displayContent}`
            }
          }
        }
        
        // Update static panel with paragraph-level research content
        setStaticPanelData({
          isVisible: true,
          title: `Monday's Research Analysis (${data.update.progress || 0}% complete)`,
          content: displayContent,
          citations: data.update?.sources || [],
          model: data.model || 'sonar-deep-research'
        })
        
        console.log('🔍 App: Updated static panel with paragraph-level research:', {
          progress: data.update.progress,
          originalLength: data.update.reasoning.length,
          paragraphCount: data.update.reasoning.split(/\n\s*\n|\n(?=[A-Z])/g).filter((p: string) => p.trim().length > 50).length,
          displayLength: displayContent.length,
          isComplete: data.update.type === 'complete'
        })
      }
      
      // Update the research panel in the store if it exists
      if (data.update?.reasoning && panels.length >= 2) {
        const researchPanel = panels.find(p => p.type === 'reasoning')
        if (researchPanel) {
          updatePanel(researchPanel.id, {
            content: data.update.reasoning,
            fullContent: data.update.reasoning,
            title: `Research Analysis (${data.update.progress || 0}% complete)`
          })
        }
      }
      
      // When research is complete, show FULL FINAL RESPONSE and provide substantial TTS
      if (data.update?.type === 'complete' && data.update?.progress === 100) {
        console.log('🔓 App: Research completed, displaying full final response')
        
        // Get the complete final research content
        const finalContent = data.update?.reasoning || ''
        
        // Display the COMPLETE final response in the static panel
        setStaticPanelData({
          isVisible: true,
          title: 'Monday's Complete Research Analysis ✅',
          content: finalContent, // FULL CONTENT, not a summary
          citations: data.update?.sources || [],
          model: data.model || 'sonar-deep-research'
        })
        
        // Create substantial TTS content that explains the key research findings
        let substantialTTS = ''
        if (finalContent.length > 100) {
          // Extract the main research findings for a substantial spoken explanation
          const paragraphs = finalContent.split(/\n\s*\n|\n(?=[A-Z])/g).filter((p: string) => p.trim().length > 30)
          
          if (paragraphs.length >= 2) {
            // Create a substantial explanation from the first few paragraphs
            const keyFindings = paragraphs.slice(0, 2).join(' ').trim()
            const firstSentences = keyFindings.split(/[.!?]+/).slice(0, 4).join('. ').trim()
            substantialTTS = `I've completed my comprehensive research analysis. Here are the key findings: ${firstSentences}. The complete research with sources is now displayed for you to explore in detail.`
          } else if (paragraphs.length === 1) {
            // Use the single paragraph but make it more conversational
            const sentences = paragraphs[0].split(/[.!?]+/).filter((s: string) => s.trim().length > 10).slice(0, 3)
            substantialTTS = `I've finished researching this topic thoroughly. ${sentences.join('. ')}. You can see my complete research analysis with sources in the panel.`
          } else {
            // Fallback for edge cases
            const sentences = finalContent.split(/[.!?]+/).filter((s: string) => s.trim().length > 15).slice(0, 3)
            substantialTTS = `I've completed my research analysis. ${sentences.join('. ')}. The full research findings with sources are available for you to review.`
          }
        } else {
          substantialTTS = `I've completed my research analysis. The full research findings with sources are now available for you to explore in the panel.`
        }
        
        console.log('🎯 App: Displaying complete research response with substantial TTS:', {
          finalContentLength: finalContent.length,
          ttsLength: substantialTTS.length,
          ttsPreview: substantialTTS.substring(0, 100)
        })
        
        // Trigger substantial TTS
        try {
          await handleTTSResponse(substantialTTS)
        } catch (error) {
          console.error('🔊 App: Failed to play substantial research TTS:', error)
        }
<<<<<<< HEAD
    } else {
        console.log('🔇 App: Research in progress, microphone remains locked')
=======
        
        // Unlock microphone after a delay to allow TTS to complete
        setTimeout(async () => {
          try {
            await unlockMicrophoneAfterProcess()
          } catch (error) {
            console.error('🔓 App: Failed to unlock microphone after research:', error)
          }
        }, 3000) // Longer delay for substantial TTS
>>>>>>> c1a7663f
      }
    }

    socket.on('voice_response', handleVoiceResponse)
    socket.on('voice_error', handleVoiceError)
    socket.on('reasoning_progress', handleReasoningProgress)
    socket.on('research_progress', handleResearchProgress)

    return () => {
      socket.off('voice_response', handleVoiceResponse)
      socket.off('voice_error', handleVoiceError)
      socket.off('reasoning_progress', handleReasoningProgress)
      socket.off('research_progress', handleResearchProgress)
    }
  }, [socket, handleTTSResponse, addPanel, setActivePanel, updatePanel, panels, unlockMicrophoneAfterProcess])

  // Performance monitoring
  const { fps, frameTime, memoryUsage } = usePerformanceMonitor()

  // Update performance metrics in store
  useEffect(() => {
    setPerformanceMetrics({
      fps,
      frameTime,
      memoryUsage,
      timestamp: Date.now()
    })
  }, [fps, frameTime, memoryUsage, setPerformanceMetrics])

  // Initialize Monday session
  useEffect(() => {
    if (isInitialized && socketConnected) {
      initializeSession({
        isVRSupported,
        userAgent: navigator.userAgent,
        timestamp: Date.now()
      })
    }
  }, [isInitialized, socketConnected, isVRSupported, initializeSession])

  // Process voice commands when transcript changes (avoids stale closure issues)
  useEffect(() => {
    if (!transcript || transcript === lastProcessedTranscript) {
      return
    }

    console.log('🌟 App: New transcript detected, processing command:', {
      transcript: transcript,
      lastProcessed: lastProcessedTranscript,
      socketConnected,
      conversationActive,
      hasSocket: !!socket,
      socketId: socket?.id || 'no-socket'
    })

    // Check prerequisites with current values (not stale closures)
    if (!socket || !socketConnected || !transcript.trim()) {
      console.log('🌟 App: Command processing blocked - missing prerequisites:', {
        hasSocket: !!socket,
        socketConnected,
        hasCommand: !!transcript.trim(),
        socketReadyState: socket?.connected
      })
      return
    }

    const normalizedCommand = transcript.toLowerCase().trim()
    
    // Check if this should trigger Monday (either explicit trigger or in conversation)
    const isExplicitTrigger = normalizedCommand.includes('hey monday')
    const shouldProcess = isExplicitTrigger || conversationActive
    
    // CRITICAL: Filter out Monday's own voice to prevent feedback loops
    const isMondayVoice = normalizedCommand.includes('think through') || 
                         normalizedCommand.includes('machine learning algorithms step by step') ||
                         normalizedCommand.includes('break down think about') ||
                         normalizedCommand.includes('analyze the different aspects') ||
                         normalizedCommand.includes('completed my reasoning analysis') ||
                         normalizedCommand.includes('here\'s what i found')
    
    if (isMondayVoice) {
      console.log('🚫 App: Filtering out Monday\'s own voice to prevent feedback loop:', {
        command: normalizedCommand.substring(0, 50)
      })
      return
    }
    
    console.log('🌟 App: Command filtering:', {
      command: normalizedCommand.substring(0, 50),
      isExplicitTrigger,
      conversationActive,
      shouldProcess,
      isMondayVoice
    })

    if (shouldProcess) {
      // CRITICAL: Lock microphone IMMEDIATELY for reasoning/research commands
      const isReasoningCommand = normalizedCommand.includes('think') || normalizedCommand.includes('reason')
      const isResearchCommand = normalizedCommand.includes('research') || normalizedCommand.includes('investigate')
      
      if (isReasoningCommand) {
        console.log('🔇 App: IMMEDIATELY locking microphone for reasoning command')
        lockMicrophoneForProcess('reasoning').catch(error => {
          console.error('🔇 App: Failed to lock microphone for reasoning:', error)
        })
      } else if (isResearchCommand) {
        console.log('🔇 App: IMMEDIATELY locking microphone for research command')
        lockMicrophoneForProcess('research').catch(error => {
          console.error('🔇 App: Failed to lock microphone for research:', error)
        })
      }
      
      // If it's an explicit trigger, set conversation active
      if (isExplicitTrigger) {
        setConversationActive(true)
      }

      console.log('🌟 App: 🎯 Processing voice command:', {
        command: transcript,
        isExplicitTrigger,
        conversationActive,
        commandLength: transcript.length,
        isReasoningCommand,
        isResearchCommand
      })
      
      console.log('🌟 App: 📤 Sending command to backend via WebSocket')
      
      try {
        socket.emit('voice_command', {
          command: transcript,
          timestamp: Date.now(),
          conversationActive: true, // Always send true if we're processing
          isExplicitTrigger: isExplicitTrigger
        })
        
        setLastProcessedTranscript(transcript)
        console.log('🌟 App: ✅ Command sent to backend successfully')
      } catch (error) {
        console.error('🌟 App: ❌ Failed to send command to backend:', error)
      }
    } else {
      console.log('🌟 App: ❌ Command ignored - no trigger and not in conversation:', {
        command: normalizedCommand.substring(0, 50),
        needsTrigger: !isExplicitTrigger && !conversationActive
      })
    }
  }, [transcript, lastProcessedTranscript, socket, socketConnected, conversationActive, lockMicrophoneForProcess])

  if (!isInitialized) {
    return <LoadingOverlay message="Initializing Monday..." />
  }

  // Check for critical voice errors that require full-screen handling
  if (voiceError && voiceError.includes('Microphone permission lost')) {
    return (
      <div style={{ 
        padding: '2rem', 
        textAlign: 'center', 
        color: 'var(--paper-white)',
        backgroundColor: 'var(--offblack)',
        height: '100vh',
        display: 'flex',
        flexDirection: 'column',
        justifyContent: 'center'
      }}>
        <h2>Microphone Access Required</h2>
        <p>Monday needs microphone access to function properly.</p>
        <p>Please refresh the page and allow microphone access when prompted.</p>
        <button 
          className="btn" 
          onClick={() => window.location.reload()}
          style={{ margin: '1rem auto', display: 'block' }}
        >
          Refresh Page
        </button>
      </div>
    )
  }

  return (
    <ErrorBoundary>
      <div style={{ 
        width: '100vw', 
        height: '100vh', 
        backgroundColor: 'var(--offblack)' 
      }}>
        <Canvas
          camera={{ 
            position: [0, 1.6, 0],
            fov: 75 
          }}
          gl={{ 
            antialias: true,
            alpha: false,
            powerPreference: 'high-performance' 
          }}
          frameloop="always"
        >
          <XR referenceSpace="local-floor">
            <ambientLight intensity={0.3} color="#20808D" />
            <directionalLight 
              position={[5, 5, 5]} 
              intensity={0.5} 
              color="#FBFAF4" 
            />
            
            <Controllers />
            <Hands />
            <MondayScene />
            <SpatialOrchestrator />
          </XR>
        </Canvas>

        <VoiceInterface 
          isListening={isListening}
          transcript={transcript}
          onStartListening={handleInterruptTTS}
          onStopListening={forceStop}
          conversationActive={conversationActive}
          onUserInteraction={handleUserInteraction}
          isRestartingVoice={systemState === SystemState.RESETTING}
          isSpeaking={isSpeaking}
          isPlaying={isPlaying}
        />

        {/* Model Indicator */}
        {currentModel && (
          <div style={{
            position: 'fixed',
            top: '1rem',
            right: '1rem',
            padding: '0.5rem 1rem',
            backgroundColor: 'rgba(32, 128, 141, 0.9)',
            color: 'var(--paper-white)',
            borderRadius: '0.25rem',
            fontSize: '0.875rem',
            zIndex: 1000,
            border: '1px solid var(--true-turquoise)'
          }}>
            🤖 {currentModel.replace('sonar-', '').replace('-', ' ').toUpperCase()}
          </div>
        )}

        {/* Diagnostic Overlay - Only on localhost */}
        {window.location.hostname === 'localhost' && (
          <DiagnosticOverlay
            systemState={systemState}
            systemStatus={systemStatus}
            transcript={transcript}
            conversationActive={conversationActive}
            error={voiceError}
            onEmergencyReset={emergencyReset}
            onForceStart={forceStartListening}
            onForceStop={forceStop}
          />
        )}

        {/* Connection Status */}
        <div style={{
          position: 'fixed',
          bottom: '1rem',
          right: '1rem',
          padding: '0.5rem 1rem',
          backgroundColor: socketConnected ? 'var(--true-turquoise)' : '#dc3545',
          color: 'var(--paper-white)',
          borderRadius: '0.25rem',
          fontSize: '0.875rem',
          zIndex: 1000
        }}>
          {socketConnected ? 'Connected' : 'Disconnected'}
        </div>

        {/* Debug: Panel Count */}
        {window.location.hostname === 'localhost' && (
          <div style={{
            position: 'fixed',
            bottom: '1rem',
            right: '8rem',
            padding: '0.5rem 1rem',
            backgroundColor: 'rgba(32, 128, 141, 0.8)',
            color: 'var(--paper-white)',
            borderRadius: '0.25rem',
            fontSize: '0.875rem',
            zIndex: 1000
          }}>
            Panels: {panels.length}
          </div>
        )}

        {/* Debug: Panel Details */}
        {window.location.hostname === 'localhost' && panels.length > 0 && (
          <div style={{
            position: 'fixed',
            top: '1rem',
            left: '1rem',
            padding: '1rem',
            backgroundColor: 'rgba(9, 23, 23, 0.9)',
            color: 'var(--paper-white)',
            borderRadius: '0.25rem',
            fontSize: '0.75rem',
            zIndex: 1000,
            maxWidth: '300px',
            maxHeight: '200px',
            overflow: 'auto'
          }}>
            <div style={{ fontWeight: 'bold', marginBottom: '0.5rem' }}>
              Debug: Panels in Store ({panels.length})
            </div>
            {panels.map((panel, index) => (
              <div key={panel.id} style={{ marginBottom: '0.5rem', padding: '0.25rem', backgroundColor: 'rgba(32, 128, 141, 0.2)' }}>
                <div>#{index + 1}: {panel.title}</div>
                <div>Type: {panel.type}</div>
                <div>ID: {panel.id}</div>
                <div>Active: {panel.isActive ? 'Yes' : 'No'}</div>
                <div>Position: [{panel.position.join(', ')}]</div>
              </div>
            ))}
          </div>
        )}

        {/* Conversation Status */}
        {conversationActive && (
          <div style={{
            position: 'fixed',
            bottom: '1rem',
            left: '1rem',
            padding: '0.5rem 1rem',
            backgroundColor: 'var(--true-turquoise)',
            color: 'var(--paper-white)',
            borderRadius: '0.25rem',
            fontSize: '0.875rem',
            zIndex: 1000,
            display: 'flex',
            alignItems: 'center',
            gap: '0.5rem'
          }}>
            <div style={{
              width: '8px',
              height: '8px',
              backgroundColor: 'var(--paper-white)',
              borderRadius: '50%',
              animation: 'pulse 2s ease-in-out infinite'
            }} />
            Conversation Active
          </div>
        )}

        {/* System Status */}
          <div style={{
            position: 'fixed',
            bottom: '3.5rem',
            right: '1rem',
            padding: '0.5rem 1rem',
          backgroundColor: systemState === SystemState.ERROR ? '#dc3545' : 
                          systemState === SystemState.ACTIVE_LISTENING ? 'var(--true-turquoise)' :
                          systemState === SystemState.PLAYING_TTS ? '#ff6600' :
                          'rgba(9, 23, 23, 0.8)',
            color: 'var(--paper-white)',
            borderRadius: '0.25rem',
            fontSize: '0.875rem',
            zIndex: 1000,
            display: 'flex',
            alignItems: 'center',
            gap: '0.5rem'
          }}>
          {systemState === SystemState.PLAYING_TTS && (
            <div style={{
              width: '8px',
              height: '8px',
              backgroundColor: 'var(--paper-white)',
              borderRadius: '50%',
              animation: 'pulse 1s ease-in-out infinite'
            }} />
          )}
          {systemState === SystemState.ACTIVE_LISTENING ? '🎤 Listening' :
           systemState === SystemState.PLAYING_TTS ? '🔊 Speaking (Mic Muted)' :
           systemState === SystemState.PROCESSING_COMMAND ? '⚙️ Processing' :
           systemState === SystemState.RESETTING ? '🔄 Resetting' :
           systemState === SystemState.ERROR ? '❌ Error' :
           systemState === SystemState.WAITING_FOR_ACTIVATION ? '⏳ Waiting' :
           '💤 Idle'}
          </div>

        {/* Audio Initialization Prompt */}
        {!audioInitialized && (
          <div 
            onClick={handleUserInteraction}
            style={{
              position: 'fixed',
              bottom: '6rem',
              right: '1rem',
              padding: '1rem',
              backgroundColor: '#f39c12',
              color: 'var(--paper-white)',
              borderRadius: '0.5rem',
              fontSize: '0.875rem',
              zIndex: 1000,
              cursor: 'pointer',
              border: '2px solid #e67e22'
            }}
          >
            🔇 Click to initialize audio for voice responses
          </div>
        )}

        {/* Error Display */}
        {voiceError && !voiceError.includes('Microphone permission lost') && (
          <div style={{
            position: 'fixed',
            bottom: '8rem',
            right: '1rem',
            padding: '1rem',
            backgroundColor: '#dc3545',
            color: 'var(--paper-white)',
            borderRadius: '0.5rem',
            fontSize: '0.875rem',
            zIndex: 1000,
            maxWidth: '400px',
            cursor: 'pointer'
          }}
          onClick={emergencyReset}
          >
            <div style={{ fontWeight: 'bold', marginBottom: '0.5rem' }}>
               Voice System Error
            </div>
            <div style={{ fontSize: '0.75rem', marginBottom: '0.5rem' }}>
              {voiceError}
            </div>
            <div style={{ fontSize: '0.7rem', opacity: 0.8 }}>
              Click to reset the voice system.
            </div>
          </div>
        )}

        {/* Welcome Instructions */}
        {!sessionState.hasCompletedIntro && !conversationActive && systemState === SystemState.WAITING_FOR_ACTIVATION && (
          <div style={{
            position: 'fixed',
            top: '50%',
            left: '50%',
            transform: 'translate(-50%, -50%)',
            padding: '2rem',
            backgroundColor: 'var(--paper-white)',
            color: 'var(--offblack)',
            borderRadius: '0.5rem',
            border: '2px solid var(--true-turquoise)',
            textAlign: 'center',
            maxWidth: '500px',
            zIndex: 2000
          }}>
            <h3 style={{ color: 'var(--true-turquoise)', marginBottom: '1rem' }}>
              Welcome to Monday
            </h3>
            <p><strong>Say "Hey Monday"</strong> to start your learning journey.</p>
            <p style={{ fontSize: '0.875rem', margin: '1rem 0' }}>
              After that, you can ask questions without saying "Hey Monday" each time:
            </p>
            <ul style={{ fontSize: '0.875rem', textAlign: 'left', color: 'var(--true-turquoise)' }}>
              <li>"Hey Monday, tell me about quantum physics"</li>
              <li>"How does it work?" (no Hey Monday needed)</li>
              <li>"Think about machine learning algorithms"</li>
              <li>"Research the latest developments"</li>
            </ul>
            <div style={{
              fontSize: '0.75rem',
              marginTop: '1rem',
              padding: '0.5rem',
              backgroundColor: 'rgba(32, 128, 141, 0.1)',
              borderRadius: '0.25rem'
            }}>
              <strong>System Status:</strong> {systemState} | 
              <strong> Voice:</strong> {isListening ? ' 🎤 Ready' : ' 🔇 Not Active'}
            </div>
          </div>
        )}

        {/* Global Watchdog Alert */}
        {window.location.hostname === 'localhost' && systemStatus.errorCount > 3 && (
          <div 
            onClick={emergencyReset}
            style={{
              position: 'fixed',
              top: '50%',
              right: '1rem',
              transform: 'translateY(-50%)',
              padding: '1rem',
              backgroundColor: '#ff4500',
              color: 'var(--paper-white)',
              borderRadius: '0.5rem',
              fontSize: '0.875rem',
              zIndex: 2001,
              cursor: 'pointer',
              border: '3px solid #ff6500',
              maxWidth: '300px',
              fontWeight: 'bold'
            }}
          >
            🚨 SYSTEM UNSTABLE
            <div style={{ fontSize: '0.7rem', marginTop: '0.5rem', fontWeight: 'normal' }}>
              {systemStatus.errorCount} errors detected. Click for emergency reset.
            </div>
          </div>
        )}

        {/* Microphone Muted Indicator */}
        {systemState === SystemState.PLAYING_TTS && (
          <div style={{
            position: 'fixed',
            top: '50%',
            left: '20px',
            transform: 'translateY(-50%)',
            padding: '1rem',
            backgroundColor: '#ff6600',
            color: 'var(--paper-white)',
            borderRadius: '0.5rem',
            fontSize: '0.875rem',
            zIndex: 1001,
            display: 'flex',
            alignItems: 'center',
            gap: '0.5rem',
            border: '2px solid #ff8800',
            boxShadow: '0 4px 12px rgba(255, 102, 0, 0.3)'
          }}>
            <div style={{
              width: '12px',
              height: '12px',
              backgroundColor: 'var(--paper-white)',
              borderRadius: '50%',
              animation: 'pulse 1s ease-in-out infinite'
            }} />
            <div>
              <div style={{ fontWeight: 'bold' }}>🔇 Microphone Muted</div>
              <div style={{ fontSize: '0.75rem', opacity: 0.9 }}>
                Preventing feedback during speech
              </div>
            </div>
          </div>
        )}

        {/* Static Information Panel */}
        <StaticInfoPanel
          id="main-response"
          title={staticPanelData.title}
          content={staticPanelData.content}
          citations={staticPanelData.citations}
          model={staticPanelData.model}
          isVisible={staticPanelData.isVisible}
          onClose={() => setStaticPanelData(prev => ({ ...prev, isVisible: false }))}
        />
      </div>
    </ErrorBoundary>
  )
}

export default App<|MERGE_RESOLUTION|>--- conflicted
+++ resolved
@@ -535,10 +535,6 @@
         } catch (error) {
           console.error('🔊 App: Failed to play substantial research TTS:', error)
         }
-<<<<<<< HEAD
-    } else {
-        console.log('🔇 App: Research in progress, microphone remains locked')
-=======
         
         // Unlock microphone after a delay to allow TTS to complete
         setTimeout(async () => {
@@ -548,7 +544,6 @@
             console.error('🔓 App: Failed to unlock microphone after research:', error)
           }
         }, 3000) // Longer delay for substantial TTS
->>>>>>> c1a7663f
       }
     }
 
